(defproject clojars-web "23.0.0-SNAPSHOT"
  :min-lein-version "2.0.0"
  :dependencies [[org.clojure/clojure "1.7.0"]
                 [org.clojure/tools.cli "0.2.1"]
                 [yeller-clojure-client "1.4.1"]
                 [org.apache.maven/maven-model "3.0.4"
                  :exclusions
                  [org.codehaus.plexus/plexus-utils]]
                 [com.cemerick/pomegranate "0.0.13"
                  :exclusions
                  [org.apache.httpcomponents/httpcore
                   commons-logging]]
                 [s3-wagon-private "1.0.0"]
                 [compojure "1.3.3"]
                 [ring-middleware-format "0.5.0"]
                 [hiccup "1.0.3"]
                 [cheshire "5.4.0"]
                 [org.xerial/sqlite-jdbc "3.8.11.2"]
                 [org.apache.commons/commons-email "1.2"]
                 [commons-codec "1.6"]
                 [net.cgrand/regex "1.0.1"
                  :exclusions [org.clojure/clojure]]
                 [clj-time "0.9.0"]
                 [com.cemerick/friend "0.2.1"
                  :exclusions [org.clojure/core.cache
                               org.apache.httpcomponents/httpclient
                               org.apache.httpcomponents/httpcore
                               commons-logging]]
                 [clj-stacktrace "0.2.6"]
                 [ring-anti-forgery "0.2.1"]
                 [valip "0.2.0" :exclusions [commons-logging]]
                 [clucy "0.3.0"]
                 [org.clojure/tools.nrepl "0.2.11"]
                 [org.bouncycastle/bcpg-jdk15on "1.47"]
                 [mvxcvi/clj-pgp "0.8.0"]
                 [yesql "0.5.1"]
                 [com.stuartsierra/component "0.2.3"]
                 [duct/hikaricp-component "0.1.0"]
                 [duct "0.4.4"]
                 [meta-merge "0.1.1"]
                 [ring-jetty-component "0.3.0"]]
  :main ^:skip-aot clojars.main
  :target-path "target/%s/"
  :release-tasks [["vcs" "assert-committed"]
                  ["change" "version" "leiningen.release/bump-version" "release"]
                  ["vcs" "commit"]
                  ["vcs" "tag"]
                  ["change" "version" "leiningen.release/bump-version" "major"]
                  ["vcs" "commit"]
                  ["vcs" "push"]]
  :aliases {"migrate" ["run" "-m" "clojars.db.migrate"]}
  :profiles
  {:dev  [:project/dev  :profiles/dev]
   :test [:project/test :profiles/test]
   :uberjar {:aot :all}
   :profiles/dev  {}
   :profiles/test {}
   :project/dev   {:source-paths ["dev"]
                   :repl-options {:init-ns user}
                   :dependencies [[reloaded.repl "0.2.0"]
                                  [org.clojure/tools.namespace "0.2.11"]
                                  [eftest "0.1.0"]
                                  [kerodon "0.7.0"
                                   :exclusions [org.apache.httpcomponents/httpcore]]
                                  [clj-http-lite "0.3.0"]
<<<<<<< HEAD
                                  [com.google.jimfs/jimfs "1.0"]]
=======
                                  [com.google.jimfs/jimfs 1.0]
                                  [net.polyc0l0r/bote "0.1.0"
                                   :exclusions [org.clojars.kjw/slf4j-simple]]]
>>>>>>> dc3332db
                   :resource-paths ["local-resources"]}
   :project/test  {}})<|MERGE_RESOLUTION|>--- conflicted
+++ resolved
@@ -63,12 +63,8 @@
                                   [kerodon "0.7.0"
                                    :exclusions [org.apache.httpcomponents/httpcore]]
                                   [clj-http-lite "0.3.0"]
-<<<<<<< HEAD
-                                  [com.google.jimfs/jimfs "1.0"]]
-=======
-                                  [com.google.jimfs/jimfs 1.0]
+                                  [com.google.jimfs/jimfs "1.0"]
                                   [net.polyc0l0r/bote "0.1.0"
                                    :exclusions [org.clojars.kjw/slf4j-simple]]]
->>>>>>> dc3332db
                    :resource-paths ["local-resources"]}
    :project/test  {}})