(ns clojars.web
  (:require [clojure.contrib.sql :as sql])
<<<<<<< HEAD
  (:use compojure clojars.db))

(defn when-ie [& contents]
  (str
   "<!--[if IE]>"
   (apply html contents)
   "<![endif]-->"))

(defn html-doc [account title & body]
  (html 
   "<!DOCTYPE html>"
   [:html {:lang :en}
    [:head
     [:meta {:charset "utf-8"}]
     [:title
      (when title
        (str title " | "))
      "Clojars"]
     (map #(include-css (str "/stylesheets/" %))
          ["reset.css" "grid.css" "screen.css"])
     (when-ie (include-js "/js/html5.js"))]

    [:body
     [:div {:class "container_12 header"}
      [:header
       [:hgroup {:class :grid_4}
        [:h1 (link-to "/" "Clojars")]
        [:h2 "Simple Clojure jar repository"]]
       [:nav
        (if account
          (unordered-list
           [(link-to "/" "dashboard")
            (link-to "/profile" "profile")
            (link-to "/logout" "logout")])
          (unordered-list
           [(link-to "/login" "login")
            (link-to "/register" "register")]))
        (form-to [:get "/search"]
          [:input {:name "q" :id "search" :class :search :value
                   "Search jars..."
                   :onclick "if (!this.cleared==1) {this.value=''; this.cleared=1;}"}])]]
      [:div {:class :clear}]]]
    [:div {:class "container_12 article"}
     [:article
      body]]
    [:footer
     (link-to "mailto:contact@clojars.org" "contact")
     (link-to "http://github.com/ato/clojars-web" "code")
     (link-to "http://wiki.github.com/ato/clojars-web" "help")]]))

(defn login-form [ & [error]]
  (html-doc nil "Login"
   [:h1 "Login"]
   [:p "Don't have an account? "
    (link-to "/register" "Sign up!")]
  
   (when error
     [:div {:class :error} (str error)])
   (form-to [:post "/login"]
     (label :user "Username or email:")
     (text-field :user)
     (label :password "Password:")
     (password-field :password)
     (submit-button "Login"))))

(defn login [{username :user password :password}]
  (if-let [user (auth-user username password)]
    [(session-assoc :account (:user user))
     (redirect-to "/")]
    (login-form "Incorrect username or password.")))

(defn error-list [errors]
  (when errors
     [:div {:class :error} 
      [:strong "Blistering barnacles!"]
      "  Something's not shipshape:"
      (unordered-list errors)]))

(defn register-form [ & [errors email user ssh-key]]
  (html-doc nil "Register"
   [:h1 "Register"]
   (error-list errors)
   (form-to [:post "/register"]
     (label :email "Email:")
     [:input {:type :email :name :email :id :email :value email}]
     (label :user "Username:")
     (text-field :user user)
     (label :password "Password:")
     (password-field :password)
     (label :confirm "Confirm password:")
     (password-field :confirm)
     (label :ssh-key "SSH public key:")
     " ("(link-to "http://wiki.github.com/ato/clojars-web/ssh-keys" "what's this?")")"
     (text-area :ssh-key ssh-key)
     (submit-button "Register"))))

(defn conj-when [coll test x]
  (if test
    (conj coll x)
    coll))

(defn valid-ssh-key? [key]
  (re-matches #"(ssh-\w+ \S+|\d+ \d+ \D+).*\s*" key))

(defn validate-profile 
  "Validates a profile, returning nil if it's okay, otherwise a list
  of errors."
  [account email user password confirm ssh-key]
  (-> nil
      (conj-when (not (some #{\@} email)) "Email must include an @")
      (conj-when (blank? email) "Email can't be blank")
      (conj-when (blank? user) "Username can't be blank")
      (conj-when (blank? password) "Password can't be blank")
      (conj-when (not= password confirm) 
                 "Password and confirm password must match")
      (conj-when (or (*reserved-names* user)  ; "I told them we already
                     (and (not= account user) ; got one!" 
                          (find-user user))
                     (seq (group-members user))) 
                 "Username is already taken")
      (conj-when (not (re-matches #"[a-z0-9_-]+" user))
                 (str "Usernames must consist only of lowercase "
                      "letters, numbers, hyphens and underscores."))
      (conj-when (not (or (blank? ssh-key)
                          (valid-ssh-key? ssh-key)))
                 "Invalid SSH public key")))

(defn register [{email :email, user :user, password :password, 
                 confirm :confirm, ssh-key :ssh-key}]
  (if-let [errors (validate-profile nil email user password confirm ssh-key)]
    (register-form errors email user ssh-key)
    (do (add-user email user password ssh-key)
        [(session-assoc :account user)
         (redirect-to "/")])))

(defn profile-form [account & [errors]]
  (let [user (find-user account)]
    (html-doc account "Profile"
     [:h1 "Profile"]
     (error-list errors)
     (form-to [:post "/profile"]
     (label :email "Email:")
     [:input {:type :email :name :email :id :email :value (user :email)}]
     (label :password "Password:")
     (password-field :password)
     (label :confirm "Confirm password:")
     (password-field :confirm)
     (label :ssh-key "SSH public key:")
     (text-area :ssh-key (user :ssh_key))
     (submit-button "Update")))))

(defn update-profile [account {email :email, password :password, 
                               confirm :confirm, ssh-key :ssh-key}]
  (if-let [errors (validate-profile account email account password confirm ssh-key)]
    (profile-form account errors)
    (do (update-user account email account password ssh-key)
        [(redirect-to "/profile")])))

(defn jar-link [jar]
  (link-to
   (if (= (:group_name jar) (:jar_name jar))
     (str "/" (:jar_name jar))
     (str "/" (:group_name jar) "/" (:jar_name jar)))
   (if (= (:group_name jar) (:jar_name jar))
     (:jar_name jar)
     (str (:group_name jar) "/" (:jar_name jar)))))

(defn show-user [account user]
  (html-doc account (str user "'s jars")
    [:h1 (str user "'s jars")]
    (unordered-list 
     (map jar-link (jars-by-user user)))))

(defn tag [s]
  (html [:span {:class "tag"} (h s)]))

(defn user-link [user]
  (link-to (str "/users/" user)
           user))

(defn group-link [group]
  (link-to (str "/groups/" group) group))

(defn jar-name [jar]
  (if (= (:group_name jar) (:jar_name jar))
    (h (:jar_name jar))
    (h (str (:group_name jar) "/" (:jar_name jar)))))

(defn show-jar [account jar]  
  (html-doc account (jar-name jar)
    [:h1 (jar-name jar)]
    (:description jar)

    [:div {:class "useit"}
     [:div {:class "lein"} 
      [:h3 "leiningen"]
      [:pre
       (tag "[")
       (jar-name jar)
       [:span {:class :string} " \"" (h (:version jar)) "\""] (tag "]") ]]

     [:div {:class "maven"} 
      [:h3 "maven"]
      [:pre
       (tag "<dependency>\n")
       (tag "  <groupId>") (h (:group_name jar)) (tag "</groupId>\n")
       (tag "  <artifactId>") (h (:jar_name jar)) (tag "</artifactId>\n")
       (tag "  <version>") (h (:version jar)) (tag "</version>\n")
       (tag "</dependency>")]]]
    [:p {:class "uploader"} "Pushed by " (user-link (:user jar))]))

(defn index-page [account]
  (html-doc account nil
    [:p "Clojars is a " [:strong "dead easy"] " community repository for"
     " open source " (link-to "http://clojure.org/" "Clojure") 
     " libraries. "]
    [:div {:class "useit"}
     [:div {:class "lein"}
      [:h3 "pushing with leiningen"]
      [:pre
       (tag "$") " lein pom\n"
       (tag "$") " scp pom.xml mylib.jar clojars@clojars.org:"]]

          "It's the " [:strong "default repository"] " for "
    (link-to
     "http://github.com/technomancy/leiningen/blob/master/README.md"
     "Leiningen")
    " but you can use it with other build tools like "
    (link-to "http://maven.apache.org/" "Maven") " or "
    (link-to "http://ant.apache.org/ivy/" "Ivy") " as well."
     [:div {:class "maven"}
      [:h3 "maven repository"]
      [:pre
       (tag "<repository>\n")
       (tag "  <id>") "clojars.org" (tag "</id>\n")
       (tag "  <url>") "http://clojars.org/repo" (tag "</url>\n")
       (tag "</repository>")]]]

    [:p "To " [:strong "get started"] " pushing your own jars " 
     (link-to "/register" "create an account")
     " and then check out the " 
     (link-to "http://wiki.github.com/ato/clojars-web/tutorial"
              "tutorial") "."]
    [:h2 "Recently pushed jars"]
    (unordered-list (map jar-link (recent-jars)))))

(defn old-index-page [account]
  (html-doc account nil      
    "<h1>Coming soon!</h1>
        <p>Clojars.org is an <strong>easy to use</strong> jar repository for open source 
          <a href=\"http://clojure.org/\">Clojure</a> libraries.</p>
        <h2>But what about Maven?</h2>

        <p>Maven is not exactly <strong>simple</strong> and it's a <a
        href=\"http://maven.apache.org/guides/mini/guide-central-repository-upload.html\">hassle</a>
        to get things into the central repository.  Maven central also
        isn't suited for forking or personal projects.  Clojars is
        intended to make distributing code as easy as possibe for
        <strong>everyone</strong>.</p> 
        <p>But <strong>don't worry</strong>, the plan is to expose
        things as a Maven and Ivy compatible repository so you can use
        them if you want to.</p>
        <h2>But I <em>hate</em> Maven!</h2>

        <p>I hope to support other tools&mdash;such as <a
        href=\"http://github.com/technomancy/leiningen\">Leiningen</a>""&mdash;as well.</p>
        <h2>Isn't this just a Clojure clone of <a href=\"http://gemcutter.org/\">gemcutter.org</a>?</h2>
        <p>Why mess with a good idea? :-)</p>"))

(defn dashboard [account]
  (html-doc account "Dashboard"
    [:h1 (str "Dashboard (" (h account) ")")]
    [:h2 "Your jars"]
    (unordered-list (map jar-link (jars-by-user account)))
    (link-to "http://wiki.github.com/ato/clojars-web/pushing" "Push a new jar")
    [:h2 "Your groups"]
    (unordered-list (map group-link (find-groups account)))
    (link-to "http://wiki.github.com/ato/clojars-web/groups" 
             "Create a new group")
    ))

(defn show-group [account group members & errors]
  (html-doc account (str group " group")
    [:h1 (str group " group")]
    (when (= group (str "org.clojars." account))
      (html"This is your personal " 
           (link-to "http://wiki.github.com/ato/clojars-web/groups"
                    "group")
           ".  Use it for pushing your own versions of other people's "
           "projects."))
    [:h2 "Jars"]
    (unordered-list (map jar-link (jars-by-group group)))
    [:h2 "Members"]    
    (unordered-list (map user-link members))
    (error-list errors)
    (when (some #{account} members)
      [:div {:class :add-member}
       (form-to [:post (str "/groups/" group)]
         (text-field "user")
         (submit-button "add member"))])))

(defn search [account query]
  (html-doc account (str (h query) " - search")
    [:h1 "Search for " (h query)]
    [:ul
     (for [jar (search-jars query)]
       [:li {:class "search-results"} 
        (jar-link jar) " " (h (:version jar))
        [:span {:class "desc"} " &mdash; "
         (h (:description jar))]])]))

(defn show-user [account user]
  (html-doc account (h (user :user))
    [:h1 (h (user :user))]
    [:h2 "Jars"]
    (unordered-list (map jar-link (jars-by-user (user :user))))
    [:h2 "Groups"]
    (unordered-list (map group-link (find-groups (user :user))))))
=======
  (:use [clojars.db]
        [clojars.web dashboard group jar login search user common]
        [compojure]))
>>>>>>> 93704fba

(defn not-found-doc []
  (html [:h1 "Page not found"]
        [:p "Thundering typhoons!  I think we lost it.  Sorry!"]))

(defmacro with-account [body]
  `(if-let [~'account (~'session :account)]
     (do ~body)
     (redirect-to "/login")))

(defmacro param [kw]
  `((:route-params ~'request) ~kw))

(defmacro try-account [body]
  `(let [~'account (~'session :account)]
     (do ~body)))

(defroutes clojars-app
  (GET "/search"
    (try-account
     (search account (params :q))))
  (GET "/profile"
    (with-account
     (profile-form account)))
  (POST "/profile"
    (with-account
      (update-profile account params)))
  (GET "/login"
    (login-form))
  (POST "/login"
    (login params))
  (POST "/register"
    (register params))
  (GET "/register"
    (register-form))
  (GET "/logout"
    [(session-assoc :account nil)
     (redirect-to "/")])
  (GET "/"
    (try-account
     (if account
       (dashboard account)
       (index-page account))))
  (GET #"/groups/([^/]+)"
    (let [group ((:route-params request) 0)]
     (if-let [members (with-db (group-members group))]
       (try-account
        (show-group account group members))
       :next)))
  (POST #"/groups/([^/]+)"
    (let [group ((:route-params request) 0)]
     (if-let [members (with-db (group-members group))]
       (try-account
        (cond
          (some #{(params :user)} members)
          (show-group account group members "They're already a member!")
          (and (some #{account} members)
               (find-user (params :user)))
          (do (add-member group (params :user))
              (show-group account group
                          (conj members (params :user))))
          :else
          (show-group account group members (str "No such user: "
                                                 (h (params :user))))))
       :next)))
  (GET "/users/:username"
    (if-let [user (with-db (find-user (param :username)))]
      (try-account
       (show-user account user))
      :next))
  (GET "/:jarname"
    (if-let [jar (with-db (find-canon-jar (param :jarname)))]
      (try-account
       (show-jar account jar))
      :next))
  (GET #"/([^/]+)/([^/]+)"
    (if-let [jar (with-db (find-jar (param 0) (param 1)))]            
      (try-account
       (show-jar account jar))
      :next))
  (GET "/:user"
    (if-let [user (with-db (find-user (param :user)))]
      (try-account
       (show-user account (:user user)))
      :next))
  (ANY "/*"
       (if-let [f (serve-file (params :*))]
         [{:headers {"Cache-Control" "max-age=3600"}} f]
         :next))
  (ANY "*"
    [404 (html-doc (session :account) "Page not found" (not-found-doc))]))

(decorate clojars-app
          (with-session)
          (db-middleware))

;(require 'swank.swank)
;(swank.swank/start-server "/dev/null" :port 4005)


;(use 'clojure.contrib.repl-utils)
;(show server)
;(.stop server)

;(with-db (find-jar "leiningen"))


;(def server (run-server {:port 8000} "/*" (servlet clojars-app)))<|MERGE_RESOLUTION|>--- conflicted
+++ resolved
@@ -1,329 +1,8 @@
 (ns clojars.web
   (:require [clojure.contrib.sql :as sql])
-<<<<<<< HEAD
-  (:use compojure clojars.db))
-
-(defn when-ie [& contents]
-  (str
-   "<!--[if IE]>"
-   (apply html contents)
-   "<![endif]-->"))
-
-(defn html-doc [account title & body]
-  (html 
-   "<!DOCTYPE html>"
-   [:html {:lang :en}
-    [:head
-     [:meta {:charset "utf-8"}]
-     [:title
-      (when title
-        (str title " | "))
-      "Clojars"]
-     (map #(include-css (str "/stylesheets/" %))
-          ["reset.css" "grid.css" "screen.css"])
-     (when-ie (include-js "/js/html5.js"))]
-
-    [:body
-     [:div {:class "container_12 header"}
-      [:header
-       [:hgroup {:class :grid_4}
-        [:h1 (link-to "/" "Clojars")]
-        [:h2 "Simple Clojure jar repository"]]
-       [:nav
-        (if account
-          (unordered-list
-           [(link-to "/" "dashboard")
-            (link-to "/profile" "profile")
-            (link-to "/logout" "logout")])
-          (unordered-list
-           [(link-to "/login" "login")
-            (link-to "/register" "register")]))
-        (form-to [:get "/search"]
-          [:input {:name "q" :id "search" :class :search :value
-                   "Search jars..."
-                   :onclick "if (!this.cleared==1) {this.value=''; this.cleared=1;}"}])]]
-      [:div {:class :clear}]]]
-    [:div {:class "container_12 article"}
-     [:article
-      body]]
-    [:footer
-     (link-to "mailto:contact@clojars.org" "contact")
-     (link-to "http://github.com/ato/clojars-web" "code")
-     (link-to "http://wiki.github.com/ato/clojars-web" "help")]]))
-
-(defn login-form [ & [error]]
-  (html-doc nil "Login"
-   [:h1 "Login"]
-   [:p "Don't have an account? "
-    (link-to "/register" "Sign up!")]
-  
-   (when error
-     [:div {:class :error} (str error)])
-   (form-to [:post "/login"]
-     (label :user "Username or email:")
-     (text-field :user)
-     (label :password "Password:")
-     (password-field :password)
-     (submit-button "Login"))))
-
-(defn login [{username :user password :password}]
-  (if-let [user (auth-user username password)]
-    [(session-assoc :account (:user user))
-     (redirect-to "/")]
-    (login-form "Incorrect username or password.")))
-
-(defn error-list [errors]
-  (when errors
-     [:div {:class :error} 
-      [:strong "Blistering barnacles!"]
-      "  Something's not shipshape:"
-      (unordered-list errors)]))
-
-(defn register-form [ & [errors email user ssh-key]]
-  (html-doc nil "Register"
-   [:h1 "Register"]
-   (error-list errors)
-   (form-to [:post "/register"]
-     (label :email "Email:")
-     [:input {:type :email :name :email :id :email :value email}]
-     (label :user "Username:")
-     (text-field :user user)
-     (label :password "Password:")
-     (password-field :password)
-     (label :confirm "Confirm password:")
-     (password-field :confirm)
-     (label :ssh-key "SSH public key:")
-     " ("(link-to "http://wiki.github.com/ato/clojars-web/ssh-keys" "what's this?")")"
-     (text-area :ssh-key ssh-key)
-     (submit-button "Register"))))
-
-(defn conj-when [coll test x]
-  (if test
-    (conj coll x)
-    coll))
-
-(defn valid-ssh-key? [key]
-  (re-matches #"(ssh-\w+ \S+|\d+ \d+ \D+).*\s*" key))
-
-(defn validate-profile 
-  "Validates a profile, returning nil if it's okay, otherwise a list
-  of errors."
-  [account email user password confirm ssh-key]
-  (-> nil
-      (conj-when (not (some #{\@} email)) "Email must include an @")
-      (conj-when (blank? email) "Email can't be blank")
-      (conj-when (blank? user) "Username can't be blank")
-      (conj-when (blank? password) "Password can't be blank")
-      (conj-when (not= password confirm) 
-                 "Password and confirm password must match")
-      (conj-when (or (*reserved-names* user)  ; "I told them we already
-                     (and (not= account user) ; got one!" 
-                          (find-user user))
-                     (seq (group-members user))) 
-                 "Username is already taken")
-      (conj-when (not (re-matches #"[a-z0-9_-]+" user))
-                 (str "Usernames must consist only of lowercase "
-                      "letters, numbers, hyphens and underscores."))
-      (conj-when (not (or (blank? ssh-key)
-                          (valid-ssh-key? ssh-key)))
-                 "Invalid SSH public key")))
-
-(defn register [{email :email, user :user, password :password, 
-                 confirm :confirm, ssh-key :ssh-key}]
-  (if-let [errors (validate-profile nil email user password confirm ssh-key)]
-    (register-form errors email user ssh-key)
-    (do (add-user email user password ssh-key)
-        [(session-assoc :account user)
-         (redirect-to "/")])))
-
-(defn profile-form [account & [errors]]
-  (let [user (find-user account)]
-    (html-doc account "Profile"
-     [:h1 "Profile"]
-     (error-list errors)
-     (form-to [:post "/profile"]
-     (label :email "Email:")
-     [:input {:type :email :name :email :id :email :value (user :email)}]
-     (label :password "Password:")
-     (password-field :password)
-     (label :confirm "Confirm password:")
-     (password-field :confirm)
-     (label :ssh-key "SSH public key:")
-     (text-area :ssh-key (user :ssh_key))
-     (submit-button "Update")))))
-
-(defn update-profile [account {email :email, password :password, 
-                               confirm :confirm, ssh-key :ssh-key}]
-  (if-let [errors (validate-profile account email account password confirm ssh-key)]
-    (profile-form account errors)
-    (do (update-user account email account password ssh-key)
-        [(redirect-to "/profile")])))
-
-(defn jar-link [jar]
-  (link-to
-   (if (= (:group_name jar) (:jar_name jar))
-     (str "/" (:jar_name jar))
-     (str "/" (:group_name jar) "/" (:jar_name jar)))
-   (if (= (:group_name jar) (:jar_name jar))
-     (:jar_name jar)
-     (str (:group_name jar) "/" (:jar_name jar)))))
-
-(defn show-user [account user]
-  (html-doc account (str user "'s jars")
-    [:h1 (str user "'s jars")]
-    (unordered-list 
-     (map jar-link (jars-by-user user)))))
-
-(defn tag [s]
-  (html [:span {:class "tag"} (h s)]))
-
-(defn user-link [user]
-  (link-to (str "/users/" user)
-           user))
-
-(defn group-link [group]
-  (link-to (str "/groups/" group) group))
-
-(defn jar-name [jar]
-  (if (= (:group_name jar) (:jar_name jar))
-    (h (:jar_name jar))
-    (h (str (:group_name jar) "/" (:jar_name jar)))))
-
-(defn show-jar [account jar]  
-  (html-doc account (jar-name jar)
-    [:h1 (jar-name jar)]
-    (:description jar)
-
-    [:div {:class "useit"}
-     [:div {:class "lein"} 
-      [:h3 "leiningen"]
-      [:pre
-       (tag "[")
-       (jar-name jar)
-       [:span {:class :string} " \"" (h (:version jar)) "\""] (tag "]") ]]
-
-     [:div {:class "maven"} 
-      [:h3 "maven"]
-      [:pre
-       (tag "<dependency>\n")
-       (tag "  <groupId>") (h (:group_name jar)) (tag "</groupId>\n")
-       (tag "  <artifactId>") (h (:jar_name jar)) (tag "</artifactId>\n")
-       (tag "  <version>") (h (:version jar)) (tag "</version>\n")
-       (tag "</dependency>")]]]
-    [:p {:class "uploader"} "Pushed by " (user-link (:user jar))]))
-
-(defn index-page [account]
-  (html-doc account nil
-    [:p "Clojars is a " [:strong "dead easy"] " community repository for"
-     " open source " (link-to "http://clojure.org/" "Clojure") 
-     " libraries. "]
-    [:div {:class "useit"}
-     [:div {:class "lein"}
-      [:h3 "pushing with leiningen"]
-      [:pre
-       (tag "$") " lein pom\n"
-       (tag "$") " scp pom.xml mylib.jar clojars@clojars.org:"]]
-
-          "It's the " [:strong "default repository"] " for "
-    (link-to
-     "http://github.com/technomancy/leiningen/blob/master/README.md"
-     "Leiningen")
-    " but you can use it with other build tools like "
-    (link-to "http://maven.apache.org/" "Maven") " or "
-    (link-to "http://ant.apache.org/ivy/" "Ivy") " as well."
-     [:div {:class "maven"}
-      [:h3 "maven repository"]
-      [:pre
-       (tag "<repository>\n")
-       (tag "  <id>") "clojars.org" (tag "</id>\n")
-       (tag "  <url>") "http://clojars.org/repo" (tag "</url>\n")
-       (tag "</repository>")]]]
-
-    [:p "To " [:strong "get started"] " pushing your own jars " 
-     (link-to "/register" "create an account")
-     " and then check out the " 
-     (link-to "http://wiki.github.com/ato/clojars-web/tutorial"
-              "tutorial") "."]
-    [:h2 "Recently pushed jars"]
-    (unordered-list (map jar-link (recent-jars)))))
-
-(defn old-index-page [account]
-  (html-doc account nil      
-    "<h1>Coming soon!</h1>
-        <p>Clojars.org is an <strong>easy to use</strong> jar repository for open source 
-          <a href=\"http://clojure.org/\">Clojure</a> libraries.</p>
-        <h2>But what about Maven?</h2>
-
-        <p>Maven is not exactly <strong>simple</strong> and it's a <a
-        href=\"http://maven.apache.org/guides/mini/guide-central-repository-upload.html\">hassle</a>
-        to get things into the central repository.  Maven central also
-        isn't suited for forking or personal projects.  Clojars is
-        intended to make distributing code as easy as possibe for
-        <strong>everyone</strong>.</p> 
-        <p>But <strong>don't worry</strong>, the plan is to expose
-        things as a Maven and Ivy compatible repository so you can use
-        them if you want to.</p>
-        <h2>But I <em>hate</em> Maven!</h2>
-
-        <p>I hope to support other tools&mdash;such as <a
-        href=\"http://github.com/technomancy/leiningen\">Leiningen</a>""&mdash;as well.</p>
-        <h2>Isn't this just a Clojure clone of <a href=\"http://gemcutter.org/\">gemcutter.org</a>?</h2>
-        <p>Why mess with a good idea? :-)</p>"))
-
-(defn dashboard [account]
-  (html-doc account "Dashboard"
-    [:h1 (str "Dashboard (" (h account) ")")]
-    [:h2 "Your jars"]
-    (unordered-list (map jar-link (jars-by-user account)))
-    (link-to "http://wiki.github.com/ato/clojars-web/pushing" "Push a new jar")
-    [:h2 "Your groups"]
-    (unordered-list (map group-link (find-groups account)))
-    (link-to "http://wiki.github.com/ato/clojars-web/groups" 
-             "Create a new group")
-    ))
-
-(defn show-group [account group members & errors]
-  (html-doc account (str group " group")
-    [:h1 (str group " group")]
-    (when (= group (str "org.clojars." account))
-      (html"This is your personal " 
-           (link-to "http://wiki.github.com/ato/clojars-web/groups"
-                    "group")
-           ".  Use it for pushing your own versions of other people's "
-           "projects."))
-    [:h2 "Jars"]
-    (unordered-list (map jar-link (jars-by-group group)))
-    [:h2 "Members"]    
-    (unordered-list (map user-link members))
-    (error-list errors)
-    (when (some #{account} members)
-      [:div {:class :add-member}
-       (form-to [:post (str "/groups/" group)]
-         (text-field "user")
-         (submit-button "add member"))])))
-
-(defn search [account query]
-  (html-doc account (str (h query) " - search")
-    [:h1 "Search for " (h query)]
-    [:ul
-     (for [jar (search-jars query)]
-       [:li {:class "search-results"} 
-        (jar-link jar) " " (h (:version jar))
-        [:span {:class "desc"} " &mdash; "
-         (h (:description jar))]])]))
-
-(defn show-user [account user]
-  (html-doc account (h (user :user))
-    [:h1 (h (user :user))]
-    [:h2 "Jars"]
-    (unordered-list (map jar-link (jars-by-user (user :user))))
-    [:h2 "Groups"]
-    (unordered-list (map group-link (find-groups (user :user))))))
-=======
   (:use [clojars.db]
         [clojars.web dashboard group jar login search user common]
         [compojure]))
->>>>>>> 93704fba
 
 (defn not-found-doc []
   (html [:h1 "Page not found"]
@@ -400,7 +79,7 @@
        (show-jar account jar))
       :next))
   (GET #"/([^/]+)/([^/]+)"
-    (if-let [jar (with-db (find-jar (param 0) (param 1)))]            
+    (if-let [jar (with-db (find-jar (param 0) (param 1)))]
       (try-account
        (show-jar account jar))
       :next))
