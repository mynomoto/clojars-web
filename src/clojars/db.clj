--- conflicted
+++ resolved
@@ -196,28 +196,17 @@
                    :user username}))
   (write-key-file (:key-file config)))
 
-<<<<<<< HEAD
-(defn update-user [account email username password ssh-key]
+(defn update-user [account email username password ssh-key pgp-key]
   (let [fields {:email email
                 :user username
                 :salt ""
-                :ssh_key ssh-key}]
+                :ssh_key ssh-key
+                :pgp_key pgp-key}]
     (update users
             (set-fields (if (empty? password)
                           fields
                           (assoc fields :password (bcrypt password))))
             (where {:user account})))
-=======
-(defn update-user [account email username password ssh-key pgp-key]
-  (update users
-          (set-fields {:email email
-                       :user username
-                       :salt ""
-                       :password (bcrypt password)
-                       :ssh_key ssh-key
-                       :pgp_key pgp-key})
-          (where {:user account}))
->>>>>>> e7bf69d5
   (write-key-file (:key-file config)))
 
 (defn add-member [groupname username]
