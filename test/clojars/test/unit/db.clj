--- conflicted
+++ resolved
@@ -291,16 +291,9 @@
     (with-redefs [db/get-time (fn [] (java.sql.Timestamp. (long 6)))]
       (db/add-jar "test-user" (assoc jarmap :name "6")))
     (with-redefs [db/get-time (fn [] (java.sql.Timestamp. (long 7)))]
-<<<<<<< HEAD
-      (db/add-jar "test-user" (assoc jarmap :version "7"))
-      (db/add-jar "test-user" (assoc jarmap :version "8")))
-    (dorun (map #(is (= %1 (select-keys %2 (keys %1))))
-                [(assoc result :version "8")
-=======
       (db/add-jar "test-user" (assoc jarmap :version "7")))
     (dorun (map #(is (submap %1 %2))
                 [(assoc result :version "7")
->>>>>>> 39839a21
                  (assoc result :jar_name "6")
                  (assoc result :jar_name "4")
                  (assoc result :jar_name "3")
